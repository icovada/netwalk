v1.6
<<<<<<< HEAD
- Lots of stuff. Like seriously, lost track of it
=======
- BREAKING CHANGE: .switch attribute renamed to .device
>>>>>>> cef6a205

v1.5
- Better device lookup, should no longer have duplicate Device objects
- Introduced callback function in Fabric.init_from_seed_device to allow external control whether to scan a discovered device or not (helps speeding up discovery by discarding those devices that are known to be inaccessible)

v1.4
Juicy stuff:
- Switch is now a subclass of Device, a generic object for unmanaged devices
- Neighbors are now always defined as Interface objects when creating a device inside of a Fabric
- LLDP neighbor parsing
- Calculate an integer to sort interfaces sensibly
- Support for routed tagged interfaces ("encapsulation dot1q")
- New Extra: import stuff from Meraki dashboard to Netbox
- New Extra: run netwalk across a network importing data from Netbox

Minor stuff:
- Sessions to devices are now correctly closed
- Add attribute mgmt_address, do not connect to devices via hostname alone

v1.3.1 (bufgix)
- Do not delete line from unparsed_lines if no PO interface is found

v1.3
- Add parsing of port channels

v1.2
- Add parsing of show inventory command

v1.1.4
- Get users from switch config
- Allow to disable some information gathering from a switch (BREAKING CHANGE from v1.1.3 only)

v1.1.3
- Calculate a sort_order value for interfaces to sort by interface id, not
  merely alphabetical<|MERGE_RESOLUTION|>--- conflicted
+++ resolved
@@ -1,9 +1,6 @@
 v1.6
-<<<<<<< HEAD
-- Lots of stuff. Like seriously, lost track of it
-=======
 - BREAKING CHANGE: .switch attribute renamed to .device
->>>>>>> cef6a205
+- Lots of stuff. Like seriously, lost track of it. My fault.
 
 v1.5
 - Better device lookup, should no longer have duplicate Device objects
