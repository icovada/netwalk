--- conflicted
+++ resolved
@@ -22,11 +22,7 @@
 author = 'icovada'
 
 # The full version, including alpha/beta/rc tags
-<<<<<<< HEAD
-release = '1.2'
-=======
 release = '1.3'
->>>>>>> 73e57635
 
 
 # -- General configuration ---------------------------------------------------
