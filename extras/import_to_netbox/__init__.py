--- conflicted
+++ resolved
@@ -188,12 +188,8 @@
         for intname, intdata in swdata.interfaces.items():
             intproperties = {}
             if intname not in nb_all_interfaces:
-<<<<<<< HEAD
                 if intdata.mac_address != '':
                     intproperties['mac_address'] = intdata.mac_address
-=======
-                intproperties['mac_address'] = intdata.mac_address
->>>>>>> a58dffb2
                 logger.info("Interface %s on switch %s",
                             intname, swdata.hostname)
                 if isinstance(swdata, netwalk.Switch):
@@ -266,18 +262,11 @@
                             nb_interface.cable.delete()
 
                 if isinstance(intdata.switch, netwalk.Switch):
-<<<<<<< HEAD
                     if intdata.mac_address != '':
                         if nb_interface.mac_address is None:
                             intproperties['mac_address'] = intdata.mac_address
                         elif EUI(intdata.mac_address) != EUI(nb_interface.mac_address):
                             intproperties['mac_address'] = intdata.mac_address
-=======
-                    if nb_interface.mac_address is None:
-                        intproperties['mac_address'] = intdata.mac_address
-                    elif EUI(intdata.mac_address) != EUI(nb_interface.mac_address):
-                        intproperties['mac_address'] = intdata.mac_address
->>>>>>> a58dffb2
 
                     if intdata.description != nb_interface.description:
                         intproperties['description'] = intdata.description if intdata.description is not None else ""
