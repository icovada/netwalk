"Define Fabric object"

import logging

import concurrent.futures
from napalm.base.exceptions import ConnectionException
from netmiko.ssh_exception import NetMikoAuthenticationException
from netaddr import EUI

from datetime import datetime as dt

from typing import Any

from .switch import Switch
from .interface import Interface

class Fabric():
    def __init__(self):
        self.logger = logging.getLogger(__name__)
        self.switches: dict[str, Switch] = {}
        self.discovery_status: dict[str, Any[dt, str]] = {}
        self.mac_table: dict[EUI, dict] = {}

    def add_switch(self,
                   host,
                   credentials,
                   napalm_optional_args=[None]):

        """
        Try to connect to, and if successful add to fabric, a new switch

        host: str,                        IP or hostname of device to connect to
        credentials: list(tuple(str,str)) List of (username, password) tuples to try
        napalm_optional_args: list(dict)  optional_args to pass to NAPALM, as many as you want
        """

        self.logger.info("Creating switch %s", host)
        thisswitch = Switch(host)
        connected = False
        for optional_arg in napalm_optional_args:
            if connected:
                break

            for cred in credentials:
                try:
                    thisswitch.retrieve_data(cred[0], cred[1],
                                             napalm_optional_args=optional_arg)
                    connected = True
                    self.logger.info("Connection to switch %s successful", host)
                    break
                except (ConnectionException, NetMikoAuthenticationException, ConnectionRefusedError):
                    self.logger.warning("Login failed, trying next method if available")
                    continue

        if not connected:
            self.logger.error("Could not login with any of the specified methods")
            raise ConnectionError("Could not log in with any of the specified methods")

        clean_fqdn = thisswitch.facts['fqdn'].replace(".not set", "")
        if clean_fqdn == "Unknown":
            clean_fqdn = thisswitch.facts['hostname']
        self.logger.info("Finished discovery of switch %s", clean_fqdn)
        self.switches[clean_fqdn] = thisswitch

        return thisswitch

    def init_from_seed_device(self,
                              seed_hosts: str,
                              credentials: list,
                              napalm_optional_args=[None],
                              parallel_threads=10):
        """
        Initialise entire fabric from a seed device.

        seed_hosts: str              List of IP or hostname of seed devices
        credentials: list            List of (username, password) tuples to try
        napalm_optional_args_telnet  optional_args to pass to NAPALM for telnet
        napalm_optional_args_ssh     optional_args to pass to NAPALM for ssh
        """

        # We can use a with statement to ensure threads are cleaned up promptly
        with concurrent.futures.ThreadPoolExecutor(max_workers=parallel_threads) as executor:
            # Start the load operations and mark each future with its URL
            for x in seed_hosts:
                self.discovery_status[x] = "Queued"

            self.logger.debug("Adding seed hosts to loop")
            future_switch_data = {executor.submit(
                self.add_switch,
                x,
                credentials,
                napalm_optional_args): x for x in seed_hosts}

            while future_switch_data:
                self.logger.info("Connecting to switches, %d to go", len(future_switch_data))
                done, _ = concurrent.futures.wait(future_switch_data,
                                                  return_when=concurrent.futures.FIRST_COMPLETED)

                for fut in done:
                    hostname = future_switch_data.pop(fut)
                    self.logger.debug("Got data for %s", hostname)
                    try:
                        swobject = fut.result()
                    except Exception as exc:
                        self.logger.error('%r generated an exception: %s' %
                              (hostname, exc))
                        self.discovery_status[hostname] = "Failed"
                    else:
                        fqdn = swobject.facts['fqdn'].replace(".not set", "")
                        self.discovery_status[hostname] = dt.now()
                        self.logger.info("Completed discovery of %s %s", swobject.facts['fqdn'], swobject.hostname)
                        # Check if it has cdp neighbors

                        for _, intdata in swobject.interfaces.items():
                            if hasattr(intdata, "neighbors"):
                                for nei in intdata.neighbors:
                                    if not isinstance(nei, Interface):
                                        self.logger.debug("Evaluating neighbour %s", nei['hostname'])
                                        if nei['hostname'] not in self.switches and nei['ip'] not in self.discovery_status:
                                            try:
                                                assert "AIR" not in nei['platform']
                                                assert "CAP" not in nei['platform']
                                                assert "N77" not in nei['platform']
                                                assert "axis" not in nei['hostname']
                                            except AssertionError:
                                                self.logger.debug("Skipping %s, %s", nei['hostname'], nei['platform'])
                                                continue

                                            self.logger.info("Queueing discover for %s", nei['hostname'])
                                            self.discovery_status[nei['ip']] = "Queued"

                                            future_switch_data[executor.submit(self.add_switch,
                                                                               nei['ip'],
                                                                               credentials,
                                                                               napalm_optional_args)] = nei['ip']
                                        else:
                                            self.logger.debug("Skipping %s, already discovered", nei['hostname'])

        self.logger.info("Discovery complete, crunching data")
        self.refresh_global_information()

    def refresh_global_information(self):
        """
        Update global information such as mac address position
        and cdp neighbor adjacency
        """
        self.logger.debug("Refreshing information")
        self._recalculate_macs()
        self._find_links()

    def _find_links(self):
        """
        Join switches by CDP neighborship
        """
        short_fabric = {k[:40]: v for k, v in self.switches.items()}
        hostname_only_fabric = {v.facts['hostname']: v for k, v in self.switches.items()}

        for sw, swdata in self.switches.items():
            for intf, intfdata in swdata.interfaces.items():
                if hasattr(intfdata, "neighbors"):
                    for i in range(0, len(intfdata.neighbors)):
                        if isinstance(intfdata.neighbors[i], Interface):
                            continue

                        switch = intfdata.neighbors[i]['hostname']
                        port = intfdata.neighbors[i]['remote_int']

                        try:
                            peer_device = self.switches[switch].interfaces[port]
                            intfdata.neighbors[i] = peer_device
<<<<<<< HEAD
                            peer_device.neighbors[0] = intfdata
=======
>>>>>>> 898e84b4
                            self.logger.debug("Found link between %s %s and %s %s", intfdata.name, intfdata.switch.facts['fqdn'], peer_device.name, peer_device.switch.facts['fqdn'])
                        except KeyError:
                            # Hostname over 40 char
                            try:
                                peer_device = short_fabric[switch[:40]
                                                           ].interfaces[port]
                                self.logger.debug("Found link between %s %s and %s %s", intfdata.name, intfdata.switch.facts['fqdn'], peer_device.name, peer_device.switch.facts['fqdn'])
                                intfdata.neighbors[i] = peer_device
<<<<<<< HEAD
                                peer_device.neighbors[0] = intfdata
=======
>>>>>>> 898e84b4
                            except KeyError:
                                try:
                                    peer_device = hostname_only_fabric[switch].interfaces[port]
                                    self.logger.debug("Found link between %s %s and %s %s", intfdata.name, intfdata.switch.facts['fqdn'], peer_device.name, peer_device.switch.facts['fqdn'])
                                    intfdata.neighbors[i] = peer_device
<<<<<<< HEAD
                                    peer_device.neighbors[0] = intfdata
=======
>>>>>>> 898e84b4
                                except KeyError:
                                    self.logger.debug("Could not find link between %s %s and %s %s", intfdata.name, intfdata.switch.facts['fqdn'], port, switch)
                                    pass

    def _recalculate_macs(self):
        # Refresh count macs per interface
        for swname, swdata in self.switches.items():
            for _, data in swdata.mac_table.items():
                try:
                    data['interface'].mac_count += 1
                except KeyError:
                    pass


        for swname, swdata in self.switches.items():
            for mac, macdata in swdata.mac_table.items():
                try:
                    if self.mac_table[mac]['interface'].mac_count > macdata['interface'].mac_count:
                        self.logger.debug("Found better interface %s %s for %s", macdata['interface'], macdata['interface'].switch.facts['fqdn'], str(mac))
                        self.mac_table[mac] = macdata
                except KeyError:
                    self.mac_table[mac] = macdata

    def find_paths(self, start_sw, end_sw):
        """
        Return a list of all interfaces from 'start' Switch to 'end' Switch

        start_sw: Switch
        end_sw: list[Switch]
        """
        def _inside_recursive(start_int, end_sw, path = []):
            switch = start_int.neighbors[0].switch
            path = path + [start_int.neighbors[0]]
            if switch in end_sw:
                return [path]
            paths = []
            for _, intdata in switch.interfaces.items():
                if hasattr(intdata, 'neighbors'):
                    if len(intdata.neighbors) == 1:
                        if type(intdata.neighbors[0]) == Interface:
                            neigh_int = intdata.neighbors[0]
                            if type(neigh_int) == Interface:
                                if intdata not in path:
                                    this_path = path + [intdata]
                                    newpaths = _inside_recursive(intdata, end_sw, this_path)
                                    for newpath in newpaths:
                                        paths.append(newpath)

            return paths


        all_possible_paths = []
        for intname, intdata in start_sw.interfaces.items():
            if hasattr(intdata, 'neighbors'):
                if len(intdata.neighbors) == 1:
                    if type(intdata.neighbors[0]) == Interface:
                        assert len(end_sw) > 0
                        thispath = _inside_recursive(intdata, end_sw, path=[intdata])
                        for path in thispath:
                            all_possible_paths.append(path)
        
        return all_possible_paths<|MERGE_RESOLUTION|>--- conflicted
+++ resolved
@@ -168,10 +168,7 @@
                         try:
                             peer_device = self.switches[switch].interfaces[port]
                             intfdata.neighbors[i] = peer_device
-<<<<<<< HEAD
                             peer_device.neighbors[0] = intfdata
-=======
->>>>>>> 898e84b4
                             self.logger.debug("Found link between %s %s and %s %s", intfdata.name, intfdata.switch.facts['fqdn'], peer_device.name, peer_device.switch.facts['fqdn'])
                         except KeyError:
                             # Hostname over 40 char
@@ -180,19 +177,13 @@
                                                            ].interfaces[port]
                                 self.logger.debug("Found link between %s %s and %s %s", intfdata.name, intfdata.switch.facts['fqdn'], peer_device.name, peer_device.switch.facts['fqdn'])
                                 intfdata.neighbors[i] = peer_device
-<<<<<<< HEAD
                                 peer_device.neighbors[0] = intfdata
-=======
->>>>>>> 898e84b4
                             except KeyError:
                                 try:
                                     peer_device = hostname_only_fabric[switch].interfaces[port]
                                     self.logger.debug("Found link between %s %s and %s %s", intfdata.name, intfdata.switch.facts['fqdn'], peer_device.name, peer_device.switch.facts['fqdn'])
                                     intfdata.neighbors[i] = peer_device
-<<<<<<< HEAD
                                     peer_device.neighbors[0] = intfdata
-=======
->>>>>>> 898e84b4
                                 except KeyError:
                                     self.logger.debug("Could not find link between %s %s and %s %s", intfdata.name, intfdata.switch.facts['fqdn'], port, switch)
                                     pass
