# -*- coding: UTF-8 -*-
import setuptools
with open("README.md", "r", encoding="utf-8") as fh:
    long_description = fh.read()

setuptools.setup(
    name = "netwalk",
<<<<<<< HEAD
    version = "1.1.2",
    author = "icovada",
    author_email = "ftabbo@gmail.com",
=======
    version = "1.1.3",
    author = "Federico Tabbò (Europe)",
    author_email = "federico.tabbo@global.ntt",
>>>>>>> 44adda09
    description = "Network discovery and analysis tool",
    long_description = long_description,
    long_description_content_type = "text/markdown",
    url = "https://github.com/icovada/netwalk",
    project_urls = {
        "Bug Tracker": "https://github.com/icovada/netwalk/issues"
    },
    classifiers = [
        "Programming Language :: Python :: 3",
        "Operating System :: OS Independent"
    ],
    packages = setuptools.find_packages(),
    python_requires = ">=3.6",
    install_requires=[
        "ciscoconfparse>=1.5.30",
        "napalm>=3.2.0"
    ],
    include_package_data=True
)<|MERGE_RESOLUTION|>--- conflicted
+++ resolved
@@ -5,15 +5,9 @@
 
 setuptools.setup(
     name = "netwalk",
-<<<<<<< HEAD
-    version = "1.1.2",
-    author = "icovada",
-    author_email = "ftabbo@gmail.com",
-=======
     version = "1.1.3",
     author = "Federico Tabbò (Europe)",
     author_email = "federico.tabbo@global.ntt",
->>>>>>> 44adda09
     description = "Network discovery and analysis tool",
     long_description = long_description,
     long_description_content_type = "text/markdown",
