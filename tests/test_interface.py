--- conflicted
+++ resolved
@@ -545,7 +545,9 @@
         assert side_b in side_a.neighbors
         assert side_a in side_b.neighbors
 
-<<<<<<< HEAD
+        assert len(side_a.neighbors) == 1
+        assert len(side_b.neighbors) == 1
+
 class TestRouterInterfaces(unittest.TestCase):
     def test_encapsulation_dot1q(self):
         config = ("interface GigabitEthernet0/0/0\n"
@@ -557,10 +559,6 @@
         assert testint.mode == "access"
         assert testint.native_vlan == 10
 
-=======
-        assert len(side_a.neighbors) == 1
-        assert len(side_b.neighbors) == 1
->>>>>>> a5f9c5e7
 
 if __name__ == '__main__':
     unittest.main()